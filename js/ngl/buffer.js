--- conflicted
+++ resolved
@@ -111,15 +111,12 @@
         this.wireframeGeometry = this.geometry.clone();
         this.wireframeGeometry.attributes.index.array = wireframeIndex;
 
-<<<<<<< HEAD
-=======
         if( NGL.indexUint16 ){
             this.wireframeGeometry.computeOffsets();
         }else{
             this.wireframeGeometry.clearDrawCalls();
         }
 
->>>>>>> 4f6fc235
     },
 
     getRenderOrder: function(){
@@ -145,29 +142,12 @@
     },
 
     getMesh: function( material ){
-<<<<<<< HEAD
 
         material = material || this.getMaterial();
 
         if( this.wireframe ){
 
             if( !this.wireframeGeometry ) this.makeWireframeGeometry();
-
-
-                if( NGL.indexUint16 ){
-                    this.wireframeGeometry.computeOffsets();
-                }else{
-                    this.wireframeGeometry.clearDrawCalls();
-                }
-=======
-
-        material = material || this.getMaterial();
-
-        if( this.wireframe ){
-
-            if( !this.wireframeGeometry ) this.makeWireframeGeometry();
-
->>>>>>> 4f6fc235
             return new THREE.LineSegments( this.wireframeGeometry, material );
 
         }else{
@@ -185,15 +165,9 @@
         return new THREE.Mesh( this.geometry, material );
 
     },
-<<<<<<< HEAD
 
     getMaterial: function(){
 
-=======
-
-    getMaterial: function(){
-
->>>>>>> 4f6fc235
         var material;
 
         if( this.wireframe ){
@@ -470,11 +444,7 @@
 
     setProperties: function( data ){
 
-<<<<<<< HEAD
-
-=======
         //
->>>>>>> 4f6fc235
 
     },
 
@@ -1686,19 +1656,11 @@
     getMaterial: function( type ){
 
         var defines = {};
-<<<<<<< HEAD
 
         if( this.nearClip ){
             defines[ "NEAR_CLIP" ] = 1;
         }
 
-=======
-
-        if( this.nearClip ){
-            defines[ "NEAR_CLIP" ] = 1;
-        }
-
->>>>>>> 4f6fc235
         var material = new THREE.RawShaderMaterial( {
             uniforms: THREE.UniformsUtils.clone( this.uniforms ),
             attributes: this.attributes,
