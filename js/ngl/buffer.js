--- conflicted
+++ resolved
@@ -137,43 +137,11 @@
 
     getMesh: function( material ){
 
-<<<<<<< HEAD
         material = material || this.getMaterial();
-=======
-                var index = this.geometry.attributes.index.array;
-                var n = index.length;
-                var wireframeIndex = new Uint32Array( n * 2 );
->>>>>>> e55503b3
 
         if( this.wireframe ){
 
-<<<<<<< HEAD
             if( !this.wireframeGeometry ) this.makeWireframeGeometry();
-=======
-                    var a = index[ i + 0 ];
-                    var b = index[ i + 1 ];
-                    var c = index[ i + 2 ];
-
-                    wireframeIndex[ j + 0 ] = a;
-                    wireframeIndex[ j + 1 ] = b;
-                    wireframeIndex[ j + 2 ] = a;
-                    wireframeIndex[ j + 3 ] = c;
-                    wireframeIndex[ j + 4 ] = b;
-                    wireframeIndex[ j + 5 ] = c;
-
-                }
-
-                this.wireframeGeometry = this.geometry.clone();
-                this.wireframeGeometry.attributes.index.array = wireframeIndex;
-
-                if( NGL.indexUint16 ){
-                    this.wireframeGeometry.computeOffsets();
-                }else{
-                    this.wireframeGeometry.clearDrawCalls();
-                }
-
-            }
->>>>>>> e55503b3
 
             return new THREE.LineSegments( this.wireframeGeometry, material );
 
